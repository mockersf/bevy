--- conflicted
+++ resolved
@@ -287,19 +287,12 @@
                 })
                 .with_children(|parent| {
                     // bevy logo (image)
-<<<<<<< HEAD
                     parent
                         .spawn(ImageBundle {
                             style: Style {
-                                size: Size::new(Val::Px(500.0), Val::Auto),
-                                ..default()
-                            },
-                            image: asset_server.load("branding/bevy_logo_dark_big.png").into(),
-=======
-                    parent.spawn(ImageBundle {
-                        style: Style {
-                            size: Size::width(Val::Px(500.0)),
->>>>>>> d7d983be
+                                size: Size::width(Val::Px(500.0)),
+                                ..default()
+                            },
                             ..default()
                         })
                         .with_children(|parent| {

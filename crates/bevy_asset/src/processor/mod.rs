mod log;
mod process;

pub use log::*;
pub use process::*;

use crate::{
    io::{
        AssetReader, AssetReaderError, AssetSource, AssetSourceBuilders, AssetSourceEvent,
        AssetSourceId, AssetSources, AssetWriter, AssetWriterError, MissingAssetSourceError,
    },
    meta::{
        get_asset_hash, get_full_asset_hash, AssetAction, AssetActionMinimal, AssetHash, AssetMeta,
        AssetMetaDyn, AssetMetaMinimal, ProcessedInfo, ProcessedInfoMinimal,
    },
    AssetLoadError, AssetPath, AssetServer, AssetServerMode, DeserializeMetaError,
    MissingAssetLoaderForExtensionError,
};
use bevy_ecs::prelude::*;
use bevy_log::{debug, error, trace, warn};
use bevy_tasks::IoTaskPool;
use bevy_utils::{BoxedFuture, HashMap, HashSet};
use futures_io::ErrorKind;
use futures_lite::{AsyncReadExt, AsyncWriteExt, StreamExt};
use parking_lot::RwLock;
use std::{
    collections::VecDeque,
    path::{Path, PathBuf},
    sync::Arc,
};
use thiserror::Error;

/// A "background" asset processor that reads asset values from a source [`AssetSource`] (which corresponds to an [`AssetReader`] / [`AssetWriter`] pair),
/// processes them in some way, and writes them to a destination [`AssetSource`].
///
/// This will create .meta files (a human-editable serialized form of [`AssetMeta`]) in the source [`AssetSource`] for assets that
/// that can be loaded and/or processed. This enables developers to configure how each asset should be loaded and/or processed.
///
/// [`AssetProcessor`] can be run in the background while a Bevy App is running. Changes to assets will be automatically detected and hot-reloaded.
///
/// Assets will only be re-processed if they have been changed. A hash of each asset source is stored in the metadata of the processed version of the
/// asset, which is used to determine if the asset source has actually changed.  
///
/// A [`ProcessorTransactionLog`] is produced, which uses "write-ahead logging" to make the [`AssetProcessor`] crash and failure resistant. If a failed/unfinished
/// transaction from a previous run is detected, the affected asset(s) will be re-processed.
///
/// [`AssetProcessor`] can be cloned. It is backed by an [`Arc`] so clones will share state. Clones can be freely used in parallel.
#[derive(Resource, Clone)]
pub struct AssetProcessor {
    server: AssetServer,
    pub(crate) data: Arc<AssetProcessorData>,
}

pub struct AssetProcessorData {
    pub(crate) asset_infos: async_lock::RwLock<ProcessorAssetInfos>,
    log: async_lock::RwLock<Option<ProcessorTransactionLog>>,
    processors: RwLock<HashMap<&'static str, Arc<dyn ErasedProcessor>>>,
    /// Default processors for file extensions
    default_processors: RwLock<HashMap<String, &'static str>>,
    state: async_lock::RwLock<ProcessorState>,
    sources: AssetSources,
    initialized_sender: async_broadcast::Sender<()>,
    initialized_receiver: async_broadcast::Receiver<()>,
    finished_sender: async_broadcast::Sender<()>,
    finished_receiver: async_broadcast::Receiver<()>,
}

impl AssetProcessor {
    /// Creates a new [`AssetProcessor`] instance.
    pub fn new(source: &mut AssetSourceBuilders) -> Self {
        let data = Arc::new(AssetProcessorData::new(source.build_sources(true, false)));
        // The asset processor uses its own asset server with its own id space
<<<<<<< HEAD
        let server = AssetServer::new(
            Box::new(ProcessorGatedReader::new(destination_reader, data.clone())),
            false,
        );
=======
        let mut sources = source.build_sources(false, false);
        sources.gate_on_processor(data.clone());
        let server = AssetServer::new(sources, AssetServerMode::Processed, false);
>>>>>>> a830530b
        Self { server, data }
    }

    /// The "internal" [`AssetServer`] used by the [`AssetProcessor`]. This is _separate_ from the asset processor used by
    /// the main App. It has different processor-specific configuration and a different ID space.
    pub fn server(&self) -> &AssetServer {
        &self.server
    }

    async fn set_state(&self, state: ProcessorState) {
        let mut state_guard = self.data.state.write().await;
        let last_state = *state_guard;
        *state_guard = state;
        if last_state != ProcessorState::Finished && state == ProcessorState::Finished {
            self.data.finished_sender.broadcast(()).await.unwrap();
        } else if last_state != ProcessorState::Processing && state == ProcessorState::Processing {
            self.data.initialized_sender.broadcast(()).await.unwrap();
        }
    }

    /// Retrieves the current [`ProcessorState`]
    pub async fn get_state(&self) -> ProcessorState {
        *self.data.state.read().await
    }

    /// Retrieves the [`AssetSource`] for this processor
    #[inline]
    pub fn get_source<'a, 'b>(
        &'a self,
        id: impl Into<AssetSourceId<'b>>,
    ) -> Result<&'a AssetSource, MissingAssetSourceError> {
        self.data.sources.get(id.into())
    }

    #[inline]
    pub fn sources(&self) -> &AssetSources {
        &self.data.sources
    }

    /// Logs an unrecoverable error. On the next run of the processor, all assets will be regenerated. This should only be used as a last resort.
    /// Every call to this should be considered with scrutiny and ideally replaced with something more granular.
    async fn log_unrecoverable(&self) {
        let mut log = self.data.log.write().await;
        let log = log.as_mut().unwrap();
        log.unrecoverable().await.unwrap();
    }

    /// Logs the start of an asset being processed. If this is not followed at some point in the log by a closing [`AssetProcessor::log_end_processing`],
    /// in the next run of the processor the asset processing will be considered "incomplete" and it will be reprocessed.
    async fn log_begin_processing(&self, path: &AssetPath<'_>) {
        let mut log = self.data.log.write().await;
        let log = log.as_mut().unwrap();
        log.begin_processing(path).await.unwrap();
    }

    /// Logs the end of an asset being successfully processed. See [`AssetProcessor::log_begin_processing`].
    async fn log_end_processing(&self, path: &AssetPath<'_>) {
        let mut log = self.data.log.write().await;
        let log = log.as_mut().unwrap();
        log.end_processing(path).await.unwrap();
    }

    /// Starts the processor in a background thread.
    pub fn start(_processor: Res<Self>) {
        #[cfg(any(target_arch = "wasm32", not(feature = "multi-threaded")))]
        error!("Cannot run AssetProcessor in single threaded mode (or WASM) yet.");
        #[cfg(all(not(target_arch = "wasm32"), feature = "multi-threaded"))]
        {
            let processor = _processor.clone();
            std::thread::spawn(move || {
                processor.process_assets();
                bevy_tasks::block_on(processor.listen_for_source_change_events());
            });
        }
    }

    /// Processes all assets. This will:
    /// * For each "processed [`AssetSource`]:
    /// * Scan the [`ProcessorTransactionLog`] and recover from any failures detected
    /// * Scan the processed [`AssetReader`] to build the current view of already processed assets.
    /// * Scan the unprocessed [`AssetReader`] and remove any final processed assets that are invalid or no longer exist.
    /// * For each asset in the unprocessed [`AssetReader`], kick off a new "process job", which will process the asset
    /// (if the latest version of the asset has not been processed).
    #[cfg(all(not(target_arch = "wasm32"), feature = "multi-threaded"))]
    pub fn process_assets(&self) {
        let start_time = std::time::Instant::now();
        debug!("Processing Assets");
        IoTaskPool::get().scope(|scope| {
            scope.spawn(async move {
                self.initialize().await.unwrap();
                for source in self.sources().iter_processed() {
                    self.process_assets_internal(scope, source, PathBuf::from(""))
                        .await
                        .unwrap();
                }
            });
        });
        // This must happen _after_ the scope resolves or it will happen "too early"
        // Don't move this into the async scope above! process_assets is a blocking/sync function this is fine
        bevy_tasks::block_on(self.finish_processing_assets());
        let end_time = std::time::Instant::now();
        debug!("Processing finished in {:?}", end_time - start_time);
    }

    /// Listens for changes to assets in the source [`AssetSource`] and update state accordingly.
    // PERF: parallelize change event processing
    pub async fn listen_for_source_change_events(&self) {
        debug!("Listening for changes to source assets");
        loop {
            let mut started_processing = false;

            for source in self.data.sources.iter_processed() {
                if let Some(receiver) = source.event_receiver() {
                    for event in receiver.try_iter() {
                        if !started_processing {
                            self.set_state(ProcessorState::Processing).await;
                            started_processing = true;
                        }

                        self.handle_asset_source_event(source, event).await;
                    }
                }
            }

            if started_processing {
                self.finish_processing_assets().await;
            }
        }
    }

    async fn handle_asset_source_event(&self, source: &AssetSource, event: AssetSourceEvent) {
        trace!("{event:?}");
        match event {
            AssetSourceEvent::AddedAsset(path)
            | AssetSourceEvent::AddedMeta(path)
            | AssetSourceEvent::ModifiedAsset(path)
            | AssetSourceEvent::ModifiedMeta(path) => {
                self.process_asset(source, path).await;
            }
            AssetSourceEvent::RemovedAsset(path) => {
                self.handle_removed_asset(source, path).await;
            }
            AssetSourceEvent::RemovedMeta(path) => {
                self.handle_removed_meta(source, path).await;
            }
            AssetSourceEvent::AddedFolder(path) => {
                self.handle_added_folder(source, path).await;
            }
            // NOTE: As a heads up for future devs: this event shouldn't be run in parallel with other events that might
            // touch this folder (ex: the folder might be re-created with new assets). Clean up the old state first.
            // Currently this event handler is not parallel, but it could be (and likely should be) in the future.
            AssetSourceEvent::RemovedFolder(path) => {
                self.handle_removed_folder(source, &path).await;
            }
            AssetSourceEvent::RenamedAsset { old, new } => {
                // If there was a rename event, but the path hasn't changed, this asset might need reprocessing.
                // Sometimes this event is returned when an asset is moved "back" into the asset folder
                if old == new {
                    self.process_asset(source, new).await;
                } else {
                    self.handle_renamed_asset(source, old, new).await;
                }
            }
            AssetSourceEvent::RenamedMeta { old, new } => {
                // If there was a rename event, but the path hasn't changed, this asset meta might need reprocessing.
                // Sometimes this event is returned when an asset meta is moved "back" into the asset folder
                if old == new {
                    self.process_asset(source, new).await;
                } else {
                    debug!("Meta renamed from {old:?} to {new:?}");
                    let mut infos = self.data.asset_infos.write().await;
                    // Renaming meta should not assume that an asset has also been renamed. Check both old and new assets to see
                    // if they should be re-imported (and/or have new meta generated)
                    let new_asset_path = AssetPath::from(new).with_source(source.id());
                    let old_asset_path = AssetPath::from(old).with_source(source.id());
                    infos.check_reprocess_queue.push_back(old_asset_path);
                    infos.check_reprocess_queue.push_back(new_asset_path);
                }
            }
            AssetSourceEvent::RenamedFolder { old, new } => {
                // If there was a rename event, but the path hasn't changed, this asset folder might need reprocessing.
                // Sometimes this event is returned when an asset meta is moved "back" into the asset folder
                if old == new {
                    self.handle_added_folder(source, new).await;
                } else {
                    // PERF: this reprocesses everything in the moved folder. this is not necessary in most cases, but
                    // requires some nuance when it comes to path handling.
                    self.handle_removed_folder(source, &old).await;
                    self.handle_added_folder(source, new).await;
                }
            }
            AssetSourceEvent::RemovedUnknown { path, is_meta } => {
                let processed_reader = source.processed_reader().unwrap();
                match processed_reader.is_directory(&path).await {
                    Ok(is_directory) => {
                        if is_directory {
                            self.handle_removed_folder(source, &path).await;
                        } else if is_meta {
                            self.handle_removed_meta(source, path).await;
                        } else {
                            self.handle_removed_asset(source, path).await;
                        }
                    }
                    Err(err) => {
                        match err {
                            AssetReaderError::NotFound(_) => {
                                // if the path is not found, a processed version does not exist
                            }
                            AssetReaderError::Io(err) => {
                                error!(
                                    "Path '{}' was removed, but the destination reader could not determine if it \
                                    was a folder or a file due to the following error: {err}",
                                    AssetPath::from_path(&path).with_source(source.id())
                                );
                            }
                        }
                    }
                }
            }
        }
    }

    async fn handle_added_folder(&self, source: &AssetSource, path: PathBuf) {
        debug!(
            "Folder {} was added. Attempting to re-process",
            AssetPath::from_path(&path).with_source(source.id())
        );
        #[cfg(any(target_arch = "wasm32", not(feature = "multi-threaded")))]
        error!("AddFolder event cannot be handled in single threaded mode (or WASM) yet.");
        #[cfg(all(not(target_arch = "wasm32"), feature = "multi-threaded"))]
        IoTaskPool::get().scope(|scope| {
            scope.spawn(async move {
                self.process_assets_internal(scope, source, path)
                    .await
                    .unwrap();
            });
        });
    }

    /// Responds to a removed meta event by reprocessing the asset at the given path.
    async fn handle_removed_meta(&self, source: &AssetSource, path: PathBuf) {
        // If meta was removed, we might need to regenerate it.
        // Likewise, the user might be manually re-adding the asset.
        // Therefore, we shouldn't automatically delete the asset ... that is a
        // user-initiated action.
        debug!(
            "Meta for asset {:?} was removed. Attempting to re-process",
            AssetPath::from_path(&path).with_source(source.id())
        );
        self.process_asset(source, path).await;
    }

    /// Removes all processed assets stored at the given path (respecting transactionality), then removes the folder itself.
    async fn handle_removed_folder(&self, source: &AssetSource, path: &Path) {
        debug!("Removing folder {:?} because source was removed", path);
        let processed_reader = source.processed_reader().unwrap();
        match processed_reader.read_directory(path).await {
            Ok(mut path_stream) => {
                while let Some(child_path) = path_stream.next().await {
                    self.handle_removed_asset(source, child_path).await;
                }
            }
            Err(err) => match err {
                AssetReaderError::NotFound(_err) => {
                    // The processed folder does not exist. No need to update anything
                }
                AssetReaderError::Io(err) => {
                    self.log_unrecoverable().await;
                    error!(
                        "Unrecoverable Error: Failed to read the processed assets at {path:?} in order to remove assets that no longer exist \
                        in the source directory. Restart the asset processor to fully reprocess assets. Error: {err}"
                    );
                }
            },
        }
        let processed_writer = source.processed_writer().unwrap();
        if let Err(err) = processed_writer.remove_directory(path).await {
            match err {
                AssetWriterError::Io(err) => {
                    // we can ignore NotFound because if the "final" file in a folder was removed
                    // then we automatically clean up this folder
                    if err.kind() != ErrorKind::NotFound {
                        let asset_path = AssetPath::from_path(path).with_source(source.id());
                        error!("Failed to remove destination folder that no longer exists in {asset_path}: {err}");
                    }
                }
            }
        }
    }

    /// Removes the processed version of an asset and associated in-memory metadata. This will block until all existing reads/writes to the
    /// asset have finished, thanks to the `file_transaction_lock`.
    async fn handle_removed_asset(&self, source: &AssetSource, path: PathBuf) {
        let asset_path = AssetPath::from(path).with_source(source.id());
        debug!("Removing processed {asset_path} because source was removed");
        let mut infos = self.data.asset_infos.write().await;
        if let Some(info) = infos.get(&asset_path) {
            // we must wait for uncontested write access to the asset source to ensure existing readers / writers
            // can finish their operations
            let _write_lock = info.file_transaction_lock.write();
            self.remove_processed_asset_and_meta(source, asset_path.path())
                .await;
        }
        infos.remove(&asset_path).await;
    }

    /// Handles a renamed source asset by moving it's processed results to the new location and updating in-memory paths + metadata.
    /// This will cause direct path dependencies to break.
    async fn handle_renamed_asset(&self, source: &AssetSource, old: PathBuf, new: PathBuf) {
        let mut infos = self.data.asset_infos.write().await;
        let old = AssetPath::from(old).with_source(source.id());
        let new = AssetPath::from(new).with_source(source.id());
        let processed_writer = source.processed_writer().unwrap();
        if let Some(info) = infos.get(&old) {
            // we must wait for uncontested write access to the asset source to ensure existing readers / writers
            // can finish their operations
            let _write_lock = info.file_transaction_lock.write();
            processed_writer
                .rename(old.path(), new.path())
                .await
                .unwrap();
            processed_writer
                .rename_meta(old.path(), new.path())
                .await
                .unwrap();
        }
        infos.rename(&old, &new).await;
    }

    async fn finish_processing_assets(&self) {
        self.try_reprocessing_queued().await;
        // clean up metadata in asset server
        self.server.data.infos.write().consume_handle_drop_events();
        self.set_state(ProcessorState::Finished).await;
    }

    #[allow(unused)]
    #[cfg(all(not(target_arch = "wasm32"), feature = "multi-threaded"))]
    fn process_assets_internal<'scope>(
        &'scope self,
        scope: &'scope bevy_tasks::Scope<'scope, '_, ()>,
        source: &'scope AssetSource,
        path: PathBuf,
    ) -> bevy_utils::BoxedFuture<'scope, Result<(), AssetReaderError>> {
        Box::pin(async move {
            if source.reader().is_directory(&path).await? {
                let mut path_stream = source.reader().read_directory(&path).await?;
                while let Some(path) = path_stream.next().await {
                    self.process_assets_internal(scope, source, path).await?;
                }
            } else {
                // Files without extensions are skipped
                let processor = self.clone();
                scope.spawn(async move {
                    processor.process_asset(source, path).await;
                });
            }
            Ok(())
        })
    }

    async fn try_reprocessing_queued(&self) {
        loop {
            let mut check_reprocess_queue =
                std::mem::take(&mut self.data.asset_infos.write().await.check_reprocess_queue);
            IoTaskPool::get().scope(|scope| {
                for path in check_reprocess_queue.drain(..) {
                    let processor = self.clone();
                    let source = self.get_source(path.source()).unwrap();
                    scope.spawn(async move {
                        processor.process_asset(source, path.into()).await;
                    });
                }
            });
            let infos = self.data.asset_infos.read().await;
            if infos.check_reprocess_queue.is_empty() {
                break;
            }
        }
    }

    /// Register a new asset processor.
    pub fn register_processor<P: Process>(&self, processor: P) {
        let mut process_plans = self.data.processors.write();
        process_plans.insert(std::any::type_name::<P>(), Arc::new(processor));
    }

    /// Set the default processor for the given `extension`. Make sure `P` is registered with [`AssetProcessor::register_processor`].
    pub fn set_default_processor<P: Process>(&self, extension: &str) {
        let mut default_processors = self.data.default_processors.write();
        default_processors.insert(extension.to_string(), std::any::type_name::<P>());
    }

    /// Returns the default processor for the given `extension`, if it exists.
    pub fn get_default_processor(&self, extension: &str) -> Option<Arc<dyn ErasedProcessor>> {
        let default_processors = self.data.default_processors.read();
        let key = default_processors.get(extension)?;
        self.data.processors.read().get(key).cloned()
    }

    /// Returns the processor with the given `processor_type_name`, if it exists.
    pub fn get_processor(&self, processor_type_name: &str) -> Option<Arc<dyn ErasedProcessor>> {
        let processors = self.data.processors.read();
        processors.get(processor_type_name).cloned()
    }

    /// Populates the initial view of each asset by scanning the unprocessed and processed asset folders.
    /// This info will later be used to determine whether or not to re-process an asset
    ///
    /// This will validate transactions and recover failed transactions when necessary.
    #[allow(unused)]
    async fn initialize(&self) -> Result<(), InitializeError> {
        self.validate_transaction_log_and_recover().await;
        let mut asset_infos = self.data.asset_infos.write().await;

        /// Retrieves asset paths recursively. If `clean_empty_folders_writer` is Some, it will be used to clean up empty
        /// folders when they are discovered.
        fn get_asset_paths<'a>(
            reader: &'a dyn AssetReader,
            clean_empty_folders_writer: Option<&'a dyn AssetWriter>,
            path: PathBuf,
            paths: &'a mut Vec<PathBuf>,
        ) -> BoxedFuture<'a, Result<bool, AssetReaderError>> {
            Box::pin(async move {
                if reader.is_directory(&path).await? {
                    let mut path_stream = reader.read_directory(&path).await?;
                    let mut contains_files = false;
                    while let Some(child_path) = path_stream.next().await {
                        contains_files =
                            get_asset_paths(reader, clean_empty_folders_writer, child_path, paths)
                                .await?
                                && contains_files;
                    }
                    if !contains_files && path.parent().is_some() {
                        if let Some(writer) = clean_empty_folders_writer {
                            // it is ok for this to fail as it is just a cleanup job.
                            let _ = writer.remove_empty_directory(&path).await;
                        }
                    }
                    Ok(contains_files)
                } else {
                    paths.push(path);
                    Ok(true)
                }
            })
        }

        for source in self.sources().iter_processed() {
            let Ok(processed_reader) = source.processed_reader() else {
                continue;
            };
            let Ok(processed_writer) = source.processed_writer() else {
                continue;
            };
            let mut unprocessed_paths = Vec::new();
            get_asset_paths(
                source.reader(),
                None,
                PathBuf::from(""),
                &mut unprocessed_paths,
            )
            .await
            .map_err(InitializeError::FailedToReadSourcePaths)?;

            let mut processed_paths = Vec::new();
            get_asset_paths(
                processed_reader,
                Some(processed_writer),
                PathBuf::from(""),
                &mut processed_paths,
            )
            .await
            .map_err(InitializeError::FailedToReadDestinationPaths)?;

            for path in unprocessed_paths {
                asset_infos.get_or_insert(AssetPath::from(path).with_source(source.id()));
            }

            for path in processed_paths {
                let mut dependencies = Vec::new();
                let asset_path = AssetPath::from(path).with_source(source.id());
                if let Some(info) = asset_infos.get_mut(&asset_path) {
                    match processed_reader.read_meta_bytes(asset_path.path()).await {
                        Ok(meta_bytes) => {
                            match ron::de::from_bytes::<ProcessedInfoMinimal>(&meta_bytes) {
                                Ok(minimal) => {
                                    trace!(
                                        "Populated processed info for asset {asset_path} {:?}",
                                        minimal.processed_info
                                    );

                                    if let Some(processed_info) = &minimal.processed_info {
                                        for process_dependency_info in
                                            &processed_info.process_dependencies
                                        {
                                            dependencies.push(process_dependency_info.path.clone());
                                        }
                                    }
                                    info.processed_info = minimal.processed_info;
                                }
                                Err(err) => {
                                    trace!("Removing processed data for {asset_path} because meta could not be parsed: {err}");
                                    self.remove_processed_asset_and_meta(source, asset_path.path())
                                        .await;
                                }
                            }
                        }
                        Err(err) => {
                            trace!("Removing processed data for {asset_path} because meta failed to load: {err}");
                            self.remove_processed_asset_and_meta(source, asset_path.path())
                                .await;
                        }
                    }
                } else {
                    trace!("Removing processed data for non-existent asset {asset_path}");
                    self.remove_processed_asset_and_meta(source, asset_path.path())
                        .await;
                }

                for dependency in dependencies {
                    asset_infos.add_dependant(&dependency, asset_path.clone());
                }
            }
        }

        self.set_state(ProcessorState::Processing).await;

        Ok(())
    }

    /// Removes the processed version of an asset and its metadata, if it exists. This _is not_ transactional like `remove_processed_asset_transactional`, nor
    /// does it remove existing in-memory metadata.
    async fn remove_processed_asset_and_meta(&self, source: &AssetSource, path: &Path) {
        if let Err(err) = source.processed_writer().unwrap().remove(path).await {
            warn!("Failed to remove non-existent asset {path:?}: {err}");
        }

        if let Err(err) = source.processed_writer().unwrap().remove_meta(path).await {
            warn!("Failed to remove non-existent meta {path:?}: {err}");
        }

        self.clean_empty_processed_ancestor_folders(source, path)
            .await;
    }

    async fn clean_empty_processed_ancestor_folders(&self, source: &AssetSource, path: &Path) {
        // As a safety precaution don't delete absolute paths to avoid deleting folders outside of the destination folder
        if path.is_absolute() {
            error!("Attempted to clean up ancestor folders of an absolute path. This is unsafe so the operation was skipped.");
            return;
        }
        while let Some(parent) = path.parent() {
            if parent == Path::new("") {
                break;
            }
            if source
                .processed_writer()
                .unwrap()
                .remove_empty_directory(parent)
                .await
                .is_err()
            {
                // if we fail to delete a folder, stop walking up the tree
                break;
            }
        }
    }

    /// Processes the asset (if it has not already been processed or the asset source has changed).
    /// If the asset has "process dependencies" (relies on the values of other assets), it will asynchronously await until
    /// the dependencies have been processed (See [`ProcessorGatedReader`], which is used in the [`AssetProcessor`]'s [`AssetServer`]
    /// to block reads until the asset is processed).
    ///
    /// [`LoadContext`]: crate::loader::LoadContext
    /// [`ProcessorGatedReader`]: crate::io::processor_gated::ProcessorGatedReader
    async fn process_asset(&self, source: &AssetSource, path: PathBuf) {
        let asset_path = AssetPath::from(path).with_source(source.id());
        let result = self.process_asset_internal(source, &asset_path).await;
        let mut infos = self.data.asset_infos.write().await;
        infos.finish_processing(asset_path, result).await;
    }

    async fn process_asset_internal(
        &self,
        source: &AssetSource,
        asset_path: &AssetPath<'static>,
    ) -> Result<ProcessResult, ProcessError> {
        // TODO: The extension check was removed now tht AssetPath is the input. is that ok?
        // TODO: check if already processing to protect against duplicate hot-reload events
        debug!("Processing {:?}", asset_path);
        let server = &self.server;
        let path = asset_path.path();
        let reader = source.reader();

        let reader_err = |err| ProcessError::AssetReaderError {
            path: asset_path.clone(),
            err,
        };
        let writer_err = |err| ProcessError::AssetWriterError {
            path: asset_path.clone(),
            err,
        };

        // Note: we get the asset source reader first because we don't want to create meta files for assets that don't have source files
        let mut byte_reader = reader.read(path).await.map_err(reader_err)?;

        let (mut source_meta, meta_bytes, processor) = match reader.read_meta_bytes(path).await {
            Ok(meta_bytes) => {
                let minimal: AssetMetaMinimal = ron::de::from_bytes(&meta_bytes).map_err(|e| {
                    ProcessError::DeserializeMetaError(DeserializeMetaError::DeserializeMinimal(e))
                })?;
                let (meta, processor) = match minimal.asset {
                    AssetActionMinimal::Load { loader } => {
                        let loader = server.get_asset_loader_with_type_name(&loader).await?;
                        let meta = loader.deserialize_meta(&meta_bytes)?;
                        (meta, None)
                    }
                    AssetActionMinimal::Process { processor } => {
                        let processor = self
                            .get_processor(&processor)
                            .ok_or_else(|| ProcessError::MissingProcessor(processor))?;
                        let meta = processor.deserialize_meta(&meta_bytes)?;
                        (meta, Some(processor))
                    }
                    AssetActionMinimal::Ignore => {
                        let meta: Box<dyn AssetMetaDyn> =
                            Box::new(AssetMeta::<(), ()>::deserialize(&meta_bytes)?);
                        (meta, None)
                    }
                };
                (meta, meta_bytes, processor)
            }
            Err(AssetReaderError::NotFound(_path)) => {
                let (meta, processor) = if let Some(processor) = asset_path
                    .get_full_extension()
                    .and_then(|ext| self.get_default_processor(&ext))
                {
                    let meta = processor.default_meta();
                    (meta, Some(processor))
                } else {
                    match server.get_path_asset_loader(asset_path.clone()).await {
                        Ok(loader) => (loader.default_meta(), None),
                        Err(MissingAssetLoaderForExtensionError { .. }) => {
                            let meta: Box<dyn AssetMetaDyn> =
                                Box::new(AssetMeta::<(), ()>::new(AssetAction::Ignore));
                            (meta, None)
                        }
                    }
                };
                let meta_bytes = meta.serialize();
                // write meta to source location if it doesn't already exist
                source
                    .writer()?
                    .write_meta_bytes(path, &meta_bytes)
                    .await
                    .map_err(writer_err)?;
                (meta, meta_bytes, processor)
            }
            Err(err) => {
                return Err(ProcessError::ReadAssetMetaError {
                    path: asset_path.clone(),
                    err,
                })
            }
        };

        let processed_writer = source.processed_writer()?;

        let mut asset_bytes = Vec::new();
        byte_reader
            .read_to_end(&mut asset_bytes)
            .await
            .map_err(|e| ProcessError::AssetReaderError {
                path: asset_path.clone(),
                err: AssetReaderError::Io(e),
            })?;

        // PERF: in theory these hashes could be streamed if we want to avoid allocating the whole asset.
        // The downside is that reading assets would need to happen twice (once for the hash and once for the asset loader)
        // Hard to say which is worse
        let new_hash = get_asset_hash(&meta_bytes, &asset_bytes);
        let mut new_processed_info = ProcessedInfo {
            hash: new_hash,
            full_hash: new_hash,
            process_dependencies: Vec::new(),
        };

        {
            let infos = self.data.asset_infos.read().await;
            if let Some(current_processed_info) = infos
                .get(asset_path)
                .and_then(|i| i.processed_info.as_ref())
            {
                if current_processed_info.hash == new_hash {
                    let mut dependency_changed = false;
                    for current_dep_info in &current_processed_info.process_dependencies {
                        let live_hash = infos
                            .get(&current_dep_info.path)
                            .and_then(|i| i.processed_info.as_ref())
                            .map(|i| i.full_hash);
                        if live_hash != Some(current_dep_info.full_hash) {
                            dependency_changed = true;
                            break;
                        }
                    }
                    if !dependency_changed {
                        return Ok(ProcessResult::SkippedNotChanged);
                    }
                }
            }
        }
        // Note: this lock must remain alive until all processed asset asset and meta writes have finished (or failed)
        // See ProcessedAssetInfo::file_transaction_lock docs for more info
        let _transaction_lock = {
            let mut infos = self.data.asset_infos.write().await;
            let info = infos.get_or_insert(asset_path.clone());
            info.file_transaction_lock.write_arc().await
        };

        // NOTE: if processing the asset fails this will produce an "unfinished" log entry, forcing a rebuild on next run.
        // Directly writing to the asset destination in the processor necessitates this behavior
        // TODO: this class of failure can be recovered via re-processing + smarter log validation that allows for duplicate transactions in the event of failures
        self.log_begin_processing(asset_path).await;
        if let Some(processor) = processor {
            let mut writer = processed_writer.write(path).await.map_err(writer_err)?;
            let mut processed_meta = {
                let mut context =
                    ProcessContext::new(self, asset_path, &asset_bytes, &mut new_processed_info);
                processor
                    .process(&mut context, source_meta, &mut *writer)
                    .await?
            };

            writer
                .flush()
                .await
                .map_err(|e| ProcessError::AssetWriterError {
                    path: asset_path.clone(),
                    err: AssetWriterError::Io(e),
                })?;

            let full_hash = get_full_asset_hash(
                new_hash,
                new_processed_info
                    .process_dependencies
                    .iter()
                    .map(|i| i.full_hash),
            );
            new_processed_info.full_hash = full_hash;
            *processed_meta.processed_info_mut() = Some(new_processed_info.clone());
            let meta_bytes = processed_meta.serialize();
            processed_writer
                .write_meta_bytes(path, &meta_bytes)
                .await
                .map_err(writer_err)?;
        } else {
            processed_writer
                .write_bytes(path, &asset_bytes)
                .await
                .map_err(writer_err)?;
            *source_meta.processed_info_mut() = Some(new_processed_info.clone());
            let meta_bytes = source_meta.serialize();
            processed_writer
                .write_meta_bytes(path, &meta_bytes)
                .await
                .map_err(writer_err)?;
        }
        self.log_end_processing(asset_path).await;

        Ok(ProcessResult::Processed(new_processed_info))
    }

    async fn validate_transaction_log_and_recover(&self) {
        if let Err(err) = ProcessorTransactionLog::validate().await {
            let state_is_valid = match err {
                ValidateLogError::ReadLogError(err) => {
                    error!("Failed to read processor log file. Processed assets cannot be validated so they must be re-generated {err}");
                    false
                }
                ValidateLogError::UnrecoverableError => {
                    error!("Encountered an unrecoverable error in the last run. Processed assets cannot be validated so they must be re-generated");
                    false
                }
                ValidateLogError::EntryErrors(entry_errors) => {
                    let mut state_is_valid = true;
                    for entry_error in entry_errors {
                        match entry_error {
                            LogEntryError::DuplicateTransaction(_)
                            | LogEntryError::EndedMissingTransaction(_) => {
                                error!("{}", entry_error);
                                state_is_valid = false;
                                break;
                            }
                            LogEntryError::UnfinishedTransaction(path) => {
                                debug!("Asset {path:?} did not finish processing. Clearing state for that asset");
                                let mut unrecoverable_err = |message: &dyn std::fmt::Display| {
                                    error!("Failed to remove asset {path:?}: {message}");
                                    state_is_valid = false;
                                };
                                let Ok(source) = self.get_source(path.source()) else {
                                    (unrecoverable_err)(&"AssetSource does not exist");
                                    continue;
                                };
                                let Ok(processed_writer) = source.processed_writer() else {
                                    (unrecoverable_err)(&"AssetSource does not have a processed AssetWriter registered");
                                    continue;
                                };

                                if let Err(err) = processed_writer.remove(path.path()).await {
                                    match err {
                                        AssetWriterError::Io(err) => {
                                            // any error but NotFound means we could be in a bad state
                                            if err.kind() != ErrorKind::NotFound {
                                                (unrecoverable_err)(&err);
                                            }
                                        }
                                    }
                                }
                                if let Err(err) = processed_writer.remove_meta(path.path()).await {
                                    match err {
                                        AssetWriterError::Io(err) => {
                                            // any error but NotFound means we could be in a bad state
                                            if err.kind() != ErrorKind::NotFound {
                                                (unrecoverable_err)(&err);
                                            }
                                        }
                                    }
                                }
                            }
                        }
                    }
                    state_is_valid
                }
            };

            if !state_is_valid {
                error!("Processed asset transaction log state was invalid and unrecoverable for some reason (see previous logs). Removing processed assets and starting fresh.");
                for source in self.sources().iter_processed() {
                    let Ok(processed_writer) = source.processed_writer() else {
                        continue;
                    };
                    if let Err(err) = processed_writer
                        .remove_assets_in_directory(Path::new(""))
                        .await
                    {
                        panic!("Processed assets were in a bad state. To correct this, the asset processor attempted to remove all processed assets and start from scratch. This failed. There is no way to continue. Try restarting, or deleting imported asset folder manually. {err}");
                    }
                }
            }
        }
        let mut log = self.data.log.write().await;
        *log = match ProcessorTransactionLog::new().await {
            Ok(log) => Some(log),
            Err(err) => panic!("Failed to initialize asset processor log. This cannot be recovered. Try restarting. If that doesn't work, try deleting processed asset folder. {}", err),
        };
    }
}

impl AssetProcessorData {
    pub fn new(source: AssetSources) -> Self {
        let (mut finished_sender, finished_receiver) = async_broadcast::broadcast(1);
        let (mut initialized_sender, initialized_receiver) = async_broadcast::broadcast(1);
        // allow overflow on these "one slot" channels to allow receivers to retrieve the "latest" state, and to allow senders to
        // not block if there was older state present.
        finished_sender.set_overflow(true);
        initialized_sender.set_overflow(true);

        AssetProcessorData {
            sources: source,
            finished_sender,
            finished_receiver,
            initialized_sender,
            initialized_receiver,
            state: async_lock::RwLock::new(ProcessorState::Initializing),
            log: Default::default(),
            processors: Default::default(),
            asset_infos: Default::default(),
            default_processors: Default::default(),
        }
    }

    /// Returns a future that will not finish until the path has been processed.
    pub async fn wait_until_processed(&self, path: AssetPath<'static>) -> ProcessStatus {
        self.wait_until_initialized().await;
        let mut receiver = {
            let infos = self.asset_infos.write().await;
            let info = infos.get(&path);
            match info {
                Some(info) => match info.status {
                    Some(result) => return result,
                    // This receiver must be created prior to losing the read lock to ensure this is transactional
                    None => info.status_receiver.clone(),
                },
                None => return ProcessStatus::NonExistent,
            }
        };
        receiver.recv().await.unwrap()
    }

    /// Returns a future that will not finish until the processor has been initialized.
    pub async fn wait_until_initialized(&self) {
        let receiver = {
            let state = self.state.read().await;
            match *state {
                ProcessorState::Initializing => {
                    // This receiver must be created prior to losing the read lock to ensure this is transactional
                    Some(self.initialized_receiver.clone())
                }
                _ => None,
            }
        };

        if let Some(mut receiver) = receiver {
            receiver.recv().await.unwrap();
        }
    }

    /// Returns a future that will not finish until processing has finished.
    pub async fn wait_until_finished(&self) {
        let receiver = {
            let state = self.state.read().await;
            match *state {
                ProcessorState::Initializing | ProcessorState::Processing => {
                    // This receiver must be created prior to losing the read lock to ensure this is transactional
                    Some(self.finished_receiver.clone())
                }
                ProcessorState::Finished => None,
            }
        };

        if let Some(mut receiver) = receiver {
            receiver.recv().await.unwrap();
        }
    }
}

/// The (successful) result of processing an asset
#[derive(Debug, Clone)]
pub enum ProcessResult {
    Processed(ProcessedInfo),
    SkippedNotChanged,
}

/// The final status of processing an asset
#[derive(Debug, PartialEq, Eq, Copy, Clone)]
pub enum ProcessStatus {
    Processed,
    Failed,
    NonExistent,
}

// NOTE: if you add new fields to this struct, make sure they are propagated (when relevant) in ProcessorAssetInfos::rename
#[derive(Debug)]
pub(crate) struct ProcessorAssetInfo {
    processed_info: Option<ProcessedInfo>,
    /// Paths of assets that depend on this asset when they are being processed.
    dependants: HashSet<AssetPath<'static>>,
    status: Option<ProcessStatus>,
    /// A lock that controls read/write access to processed asset files. The lock is shared for both the asset bytes and the meta bytes.
    /// _This lock must be locked whenever a read or write to processed assets occurs_
    /// There are scenarios where processed assets (and their metadata) are being read and written in multiple places at once:
    /// * when the processor is running in parallel with an app
    /// * when processing assets in parallel, the processor might read an asset's process_dependencies when processing new versions of those dependencies
    ///     * this second scenario almost certainly isn't possible with the current implementation, but its worth protecting against
    /// This lock defends against those scenarios by ensuring readers don't read while processed files are being written. And it ensures
    /// Because this lock is shared across meta and asset bytes, readers can ensure they don't read "old" versions of metadata with "new" asset data.
    pub(crate) file_transaction_lock: Arc<async_lock::RwLock<()>>,
    status_sender: async_broadcast::Sender<ProcessStatus>,
    status_receiver: async_broadcast::Receiver<ProcessStatus>,
}

impl Default for ProcessorAssetInfo {
    fn default() -> Self {
        let (mut status_sender, status_receiver) = async_broadcast::broadcast(1);
        // allow overflow on these "one slot" channels to allow receivers to retrieve the "latest" state, and to allow senders to
        // not block if there was older state present.
        status_sender.set_overflow(true);
        Self {
            processed_info: Default::default(),
            dependants: Default::default(),
            file_transaction_lock: Default::default(),
            status: None,
            status_sender,
            status_receiver,
        }
    }
}

impl ProcessorAssetInfo {
    async fn update_status(&mut self, status: ProcessStatus) {
        if self.status != Some(status) {
            self.status = Some(status);
            self.status_sender.broadcast(status).await.unwrap();
        }
    }
}

/// The "current" in memory view of the asset space. This is "eventually consistent". It does not directly
/// represent the state of assets in storage, but rather a valid historical view that will gradually become more
/// consistent as events are processed.
#[derive(Default, Debug)]
pub struct ProcessorAssetInfos {
    /// The "current" in memory view of the asset space. During processing, if path does not exist in this, it should
    /// be considered non-existent.
    /// NOTE: YOU MUST USE `Self::get_or_insert` or `Self::insert` TO ADD ITEMS TO THIS COLLECTION TO ENSURE
    /// non_existent_dependants DATA IS CONSUMED
    infos: HashMap<AssetPath<'static>, ProcessorAssetInfo>,
    /// Dependants for assets that don't exist. This exists to track "dangling" asset references due to deleted / missing files.
    /// If the dependant asset is added, it can "resolve" these dependencies and re-compute those assets.
    /// Therefore this _must_ always be consistent with the `infos` data. If a new asset is added to `infos`, it should
    /// check this maps for dependencies and add them. If an asset is removed, it should update the dependants here.
    non_existent_dependants: HashMap<AssetPath<'static>, HashSet<AssetPath<'static>>>,
    check_reprocess_queue: VecDeque<AssetPath<'static>>,
}

impl ProcessorAssetInfos {
    fn get_or_insert(&mut self, asset_path: AssetPath<'static>) -> &mut ProcessorAssetInfo {
        self.infos.entry(asset_path.clone()).or_insert_with(|| {
            let mut info = ProcessorAssetInfo::default();
            // track existing dependants by resolving existing "hanging" dependants.
            if let Some(dependants) = self.non_existent_dependants.remove(&asset_path) {
                info.dependants = dependants;
            }
            info
        })
    }

    pub(crate) fn get(&self, asset_path: &AssetPath<'static>) -> Option<&ProcessorAssetInfo> {
        self.infos.get(asset_path)
    }

    fn get_mut(&mut self, asset_path: &AssetPath<'static>) -> Option<&mut ProcessorAssetInfo> {
        self.infos.get_mut(asset_path)
    }

    fn add_dependant(&mut self, asset_path: &AssetPath<'static>, dependant: AssetPath<'static>) {
        if let Some(info) = self.get_mut(asset_path) {
            info.dependants.insert(dependant);
        } else {
            let dependants = self
                .non_existent_dependants
                .entry(asset_path.clone())
                .or_default();
            dependants.insert(dependant);
        }
    }

    /// Finalize processing the asset, which will incorporate the result of the processed asset into the in-memory view the processed assets.
    async fn finish_processing(
        &mut self,
        asset_path: AssetPath<'static>,
        result: Result<ProcessResult, ProcessError>,
    ) {
        match result {
            Ok(ProcessResult::Processed(processed_info)) => {
                debug!("Finished processing \"{:?}\"", asset_path);
                // clean up old dependants
                let old_processed_info = self
                    .infos
                    .get_mut(&asset_path)
                    .and_then(|i| i.processed_info.take());
                if let Some(old_processed_info) = old_processed_info {
                    self.clear_dependencies(&asset_path, old_processed_info);
                }

                // populate new dependants
                for process_dependency_info in &processed_info.process_dependencies {
                    self.add_dependant(&process_dependency_info.path, asset_path.to_owned());
                }
                let info = self.get_or_insert(asset_path);
                info.processed_info = Some(processed_info);
                info.update_status(ProcessStatus::Processed).await;
                let dependants = info.dependants.iter().cloned().collect::<Vec<_>>();
                for path in dependants {
                    self.check_reprocess_queue.push_back(path);
                }
            }
            Ok(ProcessResult::SkippedNotChanged) => {
                debug!("Skipping processing (unchanged) \"{:?}\"", asset_path);
                let info = self.get_mut(&asset_path).expect("info should exist");
                // NOTE: skipping an asset on a given pass doesn't mean it won't change in the future as a result
                // of a dependency being re-processed. This means apps might receive an "old" (but valid) asset first.
                // This is in the interest of fast startup times that don't block for all assets being checked + reprocessed
                // Therefore this relies on hot-reloading in the app to pickup the "latest" version of the asset
                // If "block until latest state is reflected" is required, we can easily add a less granular
                // "block until first pass finished" mode
                info.update_status(ProcessStatus::Processed).await;
            }
            Err(ProcessError::ExtensionRequired) => {
                // Skip assets without extensions
            }
            Err(ProcessError::MissingAssetLoaderForExtension(_)) => {
                trace!("No loader found for {asset_path}");
            }
            Err(ProcessError::AssetReaderError {
                err: AssetReaderError::NotFound(_),
                ..
            }) => {
                // if there is no asset source, no processing can be done
                trace!("No need to process asset {asset_path} because it does not exist");
            }
            Err(err) => {
                error!("Failed to process asset {asset_path}: {err}");
                // if this failed because a dependency could not be loaded, make sure it is reprocessed if that dependency is reprocessed
                if let ProcessError::AssetLoadError(AssetLoadError::AssetLoaderError {
                    path: dependency,
                    ..
                }) = err
                {
                    let info = self.get_mut(&asset_path).expect("info should exist");
                    info.processed_info = Some(ProcessedInfo {
                        hash: AssetHash::default(),
                        full_hash: AssetHash::default(),
                        process_dependencies: vec![],
                    });
                    self.add_dependant(&dependency, asset_path.to_owned());
                }

                let info = self.get_mut(&asset_path).expect("info should exist");
                info.update_status(ProcessStatus::Failed).await;
            }
        }
    }

    /// Remove the info for the given path. This should only happen if an asset's source is removed / non-existent
    async fn remove(&mut self, asset_path: &AssetPath<'static>) {
        let info = self.infos.remove(asset_path);
        if let Some(info) = info {
            if let Some(processed_info) = info.processed_info {
                self.clear_dependencies(asset_path, processed_info);
            }
            // Tell all listeners this asset does not exist
            info.status_sender
                .broadcast(ProcessStatus::NonExistent)
                .await
                .unwrap();
            if !info.dependants.is_empty() {
                error!(
                    "The asset at {asset_path} was removed, but it had assets that depend on it to be processed. Consider updating the path in the following assets: {:?}",
                    info.dependants
                );
                self.non_existent_dependants
                    .insert(asset_path.clone(), info.dependants);
            }
        }
    }

    /// Remove the info for the given path. This should only happen if an asset's source is removed / non-existent
    async fn rename(&mut self, old: &AssetPath<'static>, new: &AssetPath<'static>) {
        let info = self.infos.remove(old);
        if let Some(mut info) = info {
            if !info.dependants.is_empty() {
                // TODO: We can't currently ensure "moved" folders with relative paths aren't broken because AssetPath
                // doesn't distinguish between absolute and relative paths. We have "erased" relativeness. In the short term,
                // we could do "remove everything in a folder and re-add", but that requires full rebuilds / destroying the cache.
                // If processors / loaders could enumerate dependencies, we could check if the new deps line up with a rename.
                // If deps encoded "relativeness" as part of loading, that would also work (this seems like the right call).
                // TODO: it would be nice to log an error here for dependants that aren't also being moved + fixed.
                // (see the remove impl).
                error!(
                    "The asset at {old} was removed, but it had assets that depend on it to be processed. Consider updating the path in the following assets: {:?}",
                    info.dependants
                );
                self.non_existent_dependants
                    .insert(old.clone(), std::mem::take(&mut info.dependants));
            }
            if let Some(processed_info) = &info.processed_info {
                // Update "dependant" lists for this asset's "process dependencies" to use new path.
                for dep in &processed_info.process_dependencies {
                    if let Some(info) = self.infos.get_mut(&dep.path) {
                        info.dependants.remove(old);
                        info.dependants.insert(new.clone());
                    } else if let Some(dependants) = self.non_existent_dependants.get_mut(&dep.path)
                    {
                        dependants.remove(old);
                        dependants.insert(new.clone());
                    }
                }
            }
            // Tell all listeners this asset no longer exists
            info.status_sender
                .broadcast(ProcessStatus::NonExistent)
                .await
                .unwrap();
            let dependants: Vec<AssetPath<'static>> = {
                let new_info = self.get_or_insert(new.clone());
                new_info.processed_info = info.processed_info;
                new_info.status = info.status;
                // Ensure things waiting on the new path are informed of the status of this asset
                if let Some(status) = new_info.status {
                    new_info.status_sender.broadcast(status).await.unwrap();
                }
                new_info.dependants.iter().cloned().collect()
            };
            // Queue the asset for a reprocess check, in case it needs new meta.
            self.check_reprocess_queue.push_back(new.clone());
            for dependant in dependants {
                // Queue dependants for reprocessing because they might have been waiting for this asset.
                self.check_reprocess_queue.push_back(dependant);
            }
        }
    }

    fn clear_dependencies(&mut self, asset_path: &AssetPath<'static>, removed_info: ProcessedInfo) {
        for old_load_dep in removed_info.process_dependencies {
            if let Some(info) = self.infos.get_mut(&old_load_dep.path) {
                info.dependants.remove(asset_path);
            } else if let Some(dependants) =
                self.non_existent_dependants.get_mut(&old_load_dep.path)
            {
                dependants.remove(asset_path);
            }
        }
    }
}

/// The current state of the [`AssetProcessor`].
#[derive(Copy, Clone, PartialEq, Eq)]
pub enum ProcessorState {
    /// The processor is still initializing, which involves scanning the current asset folders,
    /// constructing an in-memory view of the asset space, recovering from previous errors / crashes,
    /// and cleaning up old / unused assets.
    Initializing,
    /// The processor is currently processing assets.
    Processing,
    /// The processor has finished processing all valid assets and reporting invalid assets.
    Finished,
}

/// An error that occurs when initializing the [`AssetProcessor`].
#[derive(Error, Debug)]
pub enum InitializeError {
    #[error(transparent)]
    FailedToReadSourcePaths(AssetReaderError),
    #[error(transparent)]
    FailedToReadDestinationPaths(AssetReaderError),
    #[error("Failed to validate asset log: {0}")]
    ValidateLogError(ValidateLogError),
}<|MERGE_RESOLUTION|>--- conflicted
+++ resolved
@@ -70,16 +70,9 @@
     pub fn new(source: &mut AssetSourceBuilders) -> Self {
         let data = Arc::new(AssetProcessorData::new(source.build_sources(true, false)));
         // The asset processor uses its own asset server with its own id space
-<<<<<<< HEAD
-        let server = AssetServer::new(
-            Box::new(ProcessorGatedReader::new(destination_reader, data.clone())),
-            false,
-        );
-=======
         let mut sources = source.build_sources(false, false);
         sources.gate_on_processor(data.clone());
         let server = AssetServer::new(sources, AssetServerMode::Processed, false);
->>>>>>> a830530b
         Self { server, data }
     }
 

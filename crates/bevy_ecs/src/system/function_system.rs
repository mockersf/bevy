--- conflicted
+++ resolved
@@ -219,7 +219,7 @@
                 disqualified::ShortName::of::<P>()
             ),
             Self::Once => {
-                bevy_utils::tracing::warn!(
+                log::warn!(
                     "{0} did not run because it requested inaccessible system parameter {1}",
                     name,
                     disqualified::ShortName::of::<P>()
@@ -227,15 +227,6 @@
             }
             Self::Never => {}
         }
-<<<<<<< HEAD
-=======
-
-        log::warn!(
-            "{0} did not run because it requested inaccessible system parameter {1}",
-            name,
-            disqualified::ShortName::of::<P>()
-        );
->>>>>>> ff57e808
     }
 }
 

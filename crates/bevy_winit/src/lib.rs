--- conflicted
+++ resolved
@@ -326,50 +326,6 @@
             }
         }
 
-<<<<<<< HEAD
-        if winit_state.active {
-            #[cfg(not(target_arch = "wasm32"))]
-            let (
-                commands,
-                mut new_windows,
-                created_window_writer,
-                winit_windows,
-                adapters,
-                handlers,
-                accessibility_requested,
-            ) = create_window_system_state.get_mut(&mut app.world);
-
-            #[cfg(target_arch = "wasm32")]
-            let (
-                commands,
-                mut new_windows,
-                created_window_writer,
-                winit_windows,
-                adapters,
-                handlers,
-                accessibility_requested,
-                canvas_parent_resize_channel,
-            ) = create_window_system_state.get_mut(&mut app.world);
-
-            // Responsible for creating new windows
-            create_window(
-                commands,
-                event_loop,
-                new_windows.iter_mut(),
-                created_window_writer,
-                winit_windows,
-                adapters,
-                handlers,
-                accessibility_requested,
-                #[cfg(target_arch = "wasm32")]
-                canvas_parent_resize_channel,
-            );
-
-            create_window_system_state.apply(&mut app.world);
-        }
-
-=======
->>>>>>> 11c7e580
         match event {
             event::Event::NewEvents(start) => {
                 let (winit_config, window_focused_query) = focused_window_state.get(&app.world);
@@ -728,8 +684,15 @@
 
         if winit_state.active {
             #[cfg(not(target_arch = "wasm32"))]
-            let (commands, mut new_windows, created_window_writer, winit_windows) =
-                create_window_system_state.get_mut(&mut app.world);
+            let (
+                commands,
+                mut new_windows,
+                created_window_writer,
+                winit_windows,
+                adapters,
+                handlers,
+                accessibility_requested,
+            ) = create_window_system_state.get_mut(&mut app.world);
 
             #[cfg(target_arch = "wasm32")]
             let (
@@ -747,6 +710,9 @@
                 new_windows.iter_mut(),
                 created_window_writer,
                 winit_windows,
+                adapters,
+                handlers,
+                accessibility_requested,
                 #[cfg(target_arch = "wasm32")]
                 canvas_parent_resize_channel,
             );

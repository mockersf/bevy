--- conflicted
+++ resolved
@@ -72,7 +72,7 @@
 bevy_window = { path = "../bevy_window", version = "0.6.0" }
 bevy_tasks = { path = "../bevy_tasks", version = "0.6.0" }
 # bevy (optional)
-<<<<<<< HEAD
+bevy_animation_rig = { path = "../bevy_animation_rig", optional = true, version = "0.6.0" }
 bevy_audio = { path = "../bevy_audio", optional = true, version = "0.6.0" }
 bevy_core_pipeline = { path = "../bevy_core_pipeline", optional = true, version = "0.6.0" }
 bevy_gltf = { path = "../bevy_gltf", optional = true, version = "0.6.0" }
@@ -84,20 +84,6 @@
 bevy_ui = { path = "../bevy_ui", optional = true, version = "0.6.0" }
 bevy_winit = { path = "../bevy_winit", optional = true, version = "0.6.0" }
 bevy_gilrs = { path = "../bevy_gilrs", optional = true, version = "0.6.0" }
-=======
-bevy_animation_rig = { path = "../bevy_animation_rig", optional = true, version = "0.5.0" }
-bevy_audio = { path = "../bevy_audio", optional = true, version = "0.5.0" }
-bevy_gltf = { path = "../bevy_gltf", optional = true, version = "0.5.0" }
-bevy_pbr = { path = "../bevy_pbr", optional = true, version = "0.5.0" }
-bevy_render = { path = "../bevy_render", optional = true, version = "0.5.0" }
-bevy_dynamic_plugin = { path = "../bevy_dynamic_plugin", optional = true, version = "0.5.0" }
-bevy_sprite = { path = "../bevy_sprite", optional = true, version = "0.5.0" }
-bevy_text = { path = "../bevy_text", optional = true, version = "0.5.0" }
-bevy_ui = { path = "../bevy_ui", optional = true, version = "0.5.0" }
-bevy_wgpu = { path = "../bevy_wgpu", optional = true, version = "0.5.0" }
-bevy_winit = { path = "../bevy_winit", optional = true, version = "0.5.0" }
-bevy_gilrs = { path = "../bevy_gilrs", optional = true, version = "0.5.0" }
->>>>>>> 366742cf
 
 [target.'cfg(target_os = "android")'.dependencies]
 ndk-glue = {version = "0.5", features = ["logger"]}
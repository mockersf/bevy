--- conflicted
+++ resolved
@@ -4,22 +4,13 @@
     AssetIoError, AssetLoader, AssetPath, BoxedFuture, Handle, LoadContext, LoadedAsset,
 };
 use bevy_core::Name;
-<<<<<<< HEAD
-use bevy_ecs::{prelude::FromWorld, world::World};
+use bevy_ecs::{entity::Entity, prelude::FromWorld, world::World};
 use bevy_hierarchy::{BuildWorldChildren, WorldChildBuilder};
 use bevy_log::warn;
 use bevy_math::{Mat4, Vec3};
 use bevy_pbr::{
     AlphaMode, DirectionalLight, DirectionalLightBundle, PbrBundle, PointLight, PointLightBundle,
     StandardMaterial,
-=======
-use bevy_ecs::{entity::Entity, world::World};
-use bevy_log::warn;
-use bevy_math::Mat4;
-use bevy_pbr::{
-    prelude::{PbrBundle, StandardMaterial},
-    render_graph::PBR_PIPELINE_HANDLE,
->>>>>>> 366742cf
 };
 use bevy_render::{
     camera::{
@@ -27,18 +18,12 @@
     },
     color::Color,
     mesh::{Indices, Mesh, VertexAttributeValues},
-<<<<<<< HEAD
     primitives::{Aabb, Frustum},
     render_resource::{AddressMode, FilterMode, PrimitiveTopology, SamplerDescriptor},
     renderer::RenderDevice,
     texture::{CompressedImageFormats, Image, ImageType, TextureError},
     view::VisibleEntities,
-=======
-    pipeline::{PrimitiveTopology, RenderPipeline, RenderPipelines},
     prelude::{Color, Texture},
-    render_graph::base,
-    texture::{AddressMode, FilterMode, ImageType, SamplerDescriptor, TextureError, TextureFormat},
->>>>>>> 366742cf
 };
 use bevy_scene::Scene;
 use bevy_transform::{components::Transform, TransformBundle};
@@ -661,7 +646,6 @@
                 let material_asset_path =
                     AssetPath::new_ref(load_context.path(), Some(&material_label));
 
-<<<<<<< HEAD
                 let bounds = primitive.bounding_box();
                 parent
                     .spawn_bundle(PbrBundle {
@@ -715,17 +699,6 @@
                     inner_cone_angle: _inner_cone_angle,
                     outer_cone_angle: _outer_cone_angle,
                 } => warn!("Spot lights are not yet supported."),
-=======
-                node.insert_bundle(PbrBundle {
-                    mesh: load_context.get_handle(mesh_asset_path),
-                    material: load_context.get_handle(material_asset_path),
-                    render_pipelines: RenderPipelines::from_pipelines(vec![RenderPipeline::new(
-                        pipeline,
-                    )]),
-                    ..Default::default()
-                });
-                node.insert(Name::new("PBR Renderer"));
->>>>>>> 366742cf
             }
         }
 
@@ -785,16 +758,12 @@
     format!("Scene{}", scene.index())
 }
 
-<<<<<<< HEAD
+fn skin_label(skin: &gltf::Skin) -> String {
+    format!("Skin{}", skin.index())
+}
+
 /// Extracts the texture sampler data from the glTF texture.
 fn texture_sampler<'a>(texture: &gltf::Texture) -> SamplerDescriptor<'a> {
-=======
-fn skin_label(skin: &gltf::Skin) -> String {
-    format!("Skin{}", skin.index())
-}
-
-fn texture_sampler(texture: &gltf::Texture) -> SamplerDescriptor {
->>>>>>> 366742cf
     let gltf_sampler = texture.sampler();
 
     SamplerDescriptor {
@@ -873,12 +842,7 @@
     load_context: &LoadContext<'_>,
     asset_path: &Path,
 ) -> Result<Vec<Vec<u8>>, GltfError> {
-<<<<<<< HEAD
     const VALID_MIME_TYPES: &[&str] = &["application/octet-stream", "application/gltf-buffer"];
-=======
-    const GLTF_BUFFER_URI: &str = "application/gltf-buffer";
-    const OCTET_STREAM_URI: &str = "application/octet-stream";
->>>>>>> 366742cf
 
     let mut buffer_data = Vec::new();
     for buffer in gltf.buffers() {
@@ -889,14 +853,9 @@
                     .unwrap();
                 let uri = uri.as_ref();
                 let buffer_bytes = match DataUri::parse(uri) {
-<<<<<<< HEAD
                     Ok(data_uri) if VALID_MIME_TYPES.contains(&data_uri.mime_type) => {
                         data_uri.decode()?
                     }
-=======
-                    Ok(data_uri) if data_uri.mime_type == GLTF_BUFFER_URI => data_uri.decode()?,
-                    Ok(data_uri) if data_uri.mime_type == OCTET_STREAM_URI => data_uri.decode()?,
->>>>>>> 366742cf
                     Ok(_) => return Err(GltfError::BufferFormatUnsupported),
                     Err(()) => {
                         // TODO: Remove this and add dep
